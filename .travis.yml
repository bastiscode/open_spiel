--- conflicted
+++ resolved
@@ -30,12 +30,7 @@
     dist: bionic # Ubuntu 18.04.2 LTS released on 26 April 2018
     env:
       - OS_PYTHON_VERSION=3.6
-<<<<<<< HEAD
-      - BUILD_WITH_HANABI="ON"
-      - BUILD_WITH_JULIA="ON"
-=======
       - DEFAULT_OPTIONAL_DEPENDENCY="ON"
->>>>>>> 3828e7dc
   # - os: osx
   #   # macOS 10.14 (Mojave), release on September 24, 2018.
   #   osx_image: xcode11
